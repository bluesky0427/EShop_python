<!DOCTYPE html>
<html lang="en">
<head>
    <meta charset="UTF-8">
    <meta name="viewport" content="width=device-width, initial-scale=1.0">
    <title>Market.gr - Compare Prices</title>
    <link href="https://cdn.jsdelivr.net/npm/bootstrap@5.3.0/dist/css/bootstrap.min.css" rel="stylesheet">
    <link href="https://cdnjs.cloudflare.com/ajax/libs/font-awesome/6.0.0/css/all.min.css" rel="stylesheet">
    <link href="https://cdn.jsdelivr.net/npm/nouislider@15.7.0/dist/nouislider.min.css" rel="stylesheet">
    <style>
        :root {
            /* Blue shades for design/elements */
            --primary-blue: #2563eb;
            --secondary-blue: #3b82f6;
            --blue-gradient: linear-gradient(135deg, #667eea 0%, #764ba2 100%);
            
            /* Black shades for fonts */
            --primary-black: #1f2937;
            --secondary-black: #374151;
            
            /* Tag colors */
            --tag-positive: #10b981;
            --tag-negative: #ef4444;
            --tag-neutral: #f59e0b;
            
            /* Modern system colors */
            --background-color: #ffffff;
            --background-gradient: linear-gradient(135deg, #f5f7fa 0%, #c3cfe2 100%);
            --border-color: #e5e7eb;
            --text-muted: #6b7280;
            --glassmorphism-bg: rgba(255, 255, 255, 0.25);
            --glassmorphism-border: rgba(255, 255, 255, 0.18);
            
            /* Modern shadows */
            --shadow-soft: 0 2px 8px rgba(0, 0, 0, 0.04);
            --shadow-medium: 0 4px 16px rgba(0, 0, 0, 0.08);
            --shadow-strong: 0 8px 32px rgba(0, 0, 0, 0.12);
            --shadow-floating: 0 12px 40px rgba(0, 0, 0, 0.15);
        }

        body {
            font-family: -apple-system, BlinkMacSystemFont, 'Segoe UI', Roboto, sans-serif;
            background: var(--background-gradient);
            color: var(--primary-black);
            line-height: 1.6;
            min-height: 100vh;
            overflow-x: hidden;
        }

<<<<<<< HEAD
        .search-hero {
            background: white;
            color: #2563eb;
            padding: 15px 0;
            margin-bottom: 20px;
            box-shadow: 0 2px 4px rgba(0,0,0,0.1);
        }

        .search-hero h1 {
            font-weight: 700;
            font-size: 2rem;
            margin: 0;
            color: #2563eb;
=======
        /* Modern floating particles background */
        body::before {
            content: '';
            position: fixed;
            top: 0;
            left: 0;
            width: 100%;
            height: 100%;
            background: 
                radial-gradient(circle at 20% 20%, rgba(120, 119, 198, 0.3) 0%, transparent 50%),
                radial-gradient(circle at 80% 80%, rgba(255, 119, 198, 0.15) 0%, transparent 50%),
                radial-gradient(circle at 40% 60%, rgba(120, 219, 226, 0.2) 0%, transparent 50%);
            z-index: -1;
            animation: floating 20s ease-in-out infinite;
        }

        @keyframes floating {
            0%, 100% { transform: translateY(0px) rotate(0deg); }
            33% { transform: translateY(-30px) rotate(1deg); }
            66% { transform: translateY(-20px) rotate(-1deg); }
        }

        /* Header Styles */
        .main-header {
            background: var(--glassmorphism-bg);
            backdrop-filter: blur(20px);
            -webkit-backdrop-filter: blur(20px);
            border-bottom: 1px solid var(--glassmorphism-border);
            padding: 12px 0;
            box-shadow: var(--shadow-soft);
            position: sticky;
            top: 0;
            z-index: 1000;
            transition: all 0.3s cubic-bezier(0.4, 0, 0.2, 1);
        }

        .main-header:hover {
            box-shadow: var(--shadow-medium);
>>>>>>> e9cd4bcc
        }

        .header-content {
            display: flex;
            justify-content: space-between;
            align-items: center;
            max-width: 1200px;
            margin: 0 auto;
            padding: 0 20px;
        }

        .logo {
            font-size: 1.75rem;
            font-weight: 700;
            color: var(--primary-blue);
            text-decoration: none;
            margin: 0;
        }

<<<<<<< HEAD
        .header-content {
            display: flex;
            justify-content: space-between;
            align-items: center;
            margin: 0 20px;
        }

        .header-right {
            display: flex;
            align-items: center;
            gap: 15px;
        }

        .header-search {
            width: 300px;
            height: 40px;
            border: 1px solid #e2e8f0;
            border-radius: 20px;
            padding: 0 40px 0 16px;
            font-size: 14px;
        }

        .header-search:focus {
            outline: none;
            border-color: #2563eb;
            box-shadow: 0 0 0 3px rgba(37, 99, 235, 0.1);
        }

        .header-search-btn {
            position: absolute;
            right: 5px;
            top: 5px;
            width: 30px;
            height: 30px;
            border-radius: 15px;
            border: none;
            background: #2563eb;
            color: white;
            display: flex;
            align-items: center;
            justify-content: center;
        }

        .burger-menu {
            position: relative;
        }

        .burger-btn {
            width: 40px;
            height: 40px;
            border: none;
            background: #2563eb;
            color: white;
            border-radius: 8px;
            display: flex;
            align-items: center;
            justify-content: center;
            cursor: pointer;
            font-size: 16px;
        }

        .burger-btn:hover {
            background: #1d4ed8;
        }

        .burger-dropdown {
            position: absolute;
            top: 100%;
            right: 0;
            background: white;
            border: 1px solid #e2e8f0;
            border-radius: 8px;
            box-shadow: 0 4px 12px rgba(0,0,0,0.15);
            padding: 8px 0;
            min-width: 120px;
            z-index: 1000;
            display: none;
        }

        .burger-dropdown.show {
            display: block;
        }

        .burger-dropdown a {
            display: block;
            padding: 8px 16px;
            color: #374151;
            text-decoration: none;
            font-size: 14px;
        }

        .burger-dropdown a:hover {
            background: #f3f4f6;
            color: #2563eb;
        }

        .search-container {
=======
        .header-search-container {
            flex: 1;
            max-width: 500px;
            margin: 0 40px;
>>>>>>> e9cd4bcc
            position: relative;
        }

        .header-search {
            width: 100%;
            height: 44px;
            border: 2px solid var(--glassmorphism-border);
            border-radius: 22px;
            padding: 0 50px 0 20px;
            font-size: 16px;
            background: rgba(255, 255, 255, 0.9);
            backdrop-filter: blur(10px);
            transition: all 0.3s cubic-bezier(0.4, 0, 0.2, 1);
            box-shadow: var(--shadow-soft);
        }

        .header-search:focus {
            outline: none;
            border-color: var(--primary-blue);
            background: rgba(255, 255, 255, 1);
            box-shadow: var(--shadow-medium);
            transform: translateY(-1px);
        }

        .header-search:hover {
            transform: translateY(-1px);
            box-shadow: var(--shadow-medium);
        }

        .header-search-btn {
            position: absolute;
            right: 4px;
            top: 4px;
            width: 36px;
            height: 36px;
            border-radius: 18px;
            border: none;
            background: var(--blue-gradient);
            color: white;
            display: flex;
            align-items: center;
            justify-content: center;
            cursor: pointer;
            transition: all 0.3s cubic-bezier(0.4, 0, 0.2, 1);
            box-shadow: var(--shadow-soft);
        }

        .header-search-btn:hover {
            transform: translateY(-2px) scale(1.05);
            box-shadow: var(--shadow-strong);
        }

        .header-search-btn:active {
            transform: translateY(0) scale(0.98);
        }

        /* Burger Menu */
        .burger-menu {
            position: relative;
        }

        .burger-btn {
            width: 44px;
            height: 44px;
            border: none;
            background: var(--blue-gradient);
            color: white;
            border-radius: 12px;
            display: flex;
            align-items: center;
            justify-content: center;
            cursor: pointer;
            font-size: 18px;
            transition: all 0.3s cubic-bezier(0.4, 0, 0.2, 1);
            box-shadow: var(--shadow-soft);
            position: relative;
            overflow: hidden;
        }

        .burger-btn:hover {
            transform: translateY(-2px);
            box-shadow: var(--shadow-strong);
        }

        .burger-btn:active {
            transform: translateY(0) scale(0.96);
        }

        .burger-btn::before {
            content: '';
            position: absolute;
            top: 0;
            left: -100%;
            width: 100%;
            height: 100%;
            background: linear-gradient(90deg, transparent, rgba(255, 255, 255, 0.2), transparent);
            transition: left 0.5s;
        }

        .burger-btn:hover::before {
            left: 100%;
        }

        .burger-dropdown {
            position: absolute;
            top: 100%;
            right: 0;
            background: var(--background-color);
            border: 1px solid var(--border-color);
            border-radius: 8px;
            box-shadow: 0 4px 12px rgba(0, 0, 0, 0.15);
            padding: 8px 0;
            min-width: 140px;
            z-index: 1000;
            display: none;
            margin-top: 8px;
        }

        .burger-dropdown.show {
            display: block;
        }

        .burger-dropdown a {
            display: block;
            padding: 12px 16px;
            color: var(--primary-black);
            text-decoration: none;
            font-size: 14px;
            transition: background-color 0.3s ease;
        }

        .burger-dropdown a:hover {
            background: #f3f4f6;
            color: var(--primary-blue);
        }

        /* Search Suggestions */
        .suggestions-dropdown {
            position: absolute;
            top: 100%;
            left: 0;
            right: 0;
            background: var(--background-color);
            border: 1px solid var(--border-color);
            border-radius: 12px;
            box-shadow: 0 4px 12px rgba(0, 0, 0, 0.1);
            max-height: 300px;
            overflow-y: auto;
            z-index: 1000;
            display: none;
            margin-top: 4px;
        }

        .suggestion-item {
            padding: 12px 20px;
            cursor: pointer;
            border-bottom: 1px solid #f3f4f6;
            display: flex;
            align-items: center;
            gap: 12px;
            transition: background-color 0.3s ease;
        }

        .suggestion-item:hover {
            background: #f8fafc;
        }

        .suggestion-item:last-child {
            border-bottom: none;
        }

        .suggestion-category {
            background: var(--tag-neutral);
            color: white;
            font-size: 10px;
            padding: 2px 6px;
            border-radius: 4px;
            text-transform: uppercase;
            font-weight: 600;
        }

        .suggestion-icon {
            color: var(--text-muted);
            width: 16px;
        }

        /* Main Content */
        .main-content {
            max-width: 1200px;
            margin: 0 auto;
            padding: 0 20px;
        }

        /* Filter Sidebar */
        .filter-sidebar {
            background: var(--glassmorphism-bg);
            backdrop-filter: blur(20px);
            -webkit-backdrop-filter: blur(20px);
            border: 1px solid var(--glassmorphism-border);
            border-radius: 16px;
            padding: 24px;
            box-shadow: var(--shadow-medium);
            height: fit-content;
            position: sticky;
            top: 100px;
            transition: all 0.3s cubic-bezier(0.4, 0, 0.2, 1);
        }

        .filter-sidebar:hover {
            transform: translateY(-4px);
            box-shadow: var(--shadow-floating);
        }

        .filter-section {
            margin-bottom: 32px;
        }

        .filter-section:last-child {
            margin-bottom: 0;
        }

        .filter-title {
            font-weight: 600;
            font-size: 16px;
            margin-bottom: 16px;
            color: var(--primary-black);
            display: flex;
            align-items: center;
            gap: 8px;
        }

        .filter-option {
            display: flex;
            align-items: center;
            gap: 8px;
            padding: 8px 0;
            cursor: pointer;
        }

        .filter-option input[type="checkbox"] {
            width: 18px;
            height: 18px;
            accent-color: var(--primary-blue);
        }

        .filter-option label {
            font-size: 14px;
            color: var(--secondary-black);
            cursor: pointer;
            flex: 1;
        }

        .filter-count {
            font-size: 12px;
            color: var(--text-muted);
            background: #f3f4f6;
            padding: 2px 6px;
            border-radius: 10px;
        }

        /* Results Container */
        .results-container {
            background: var(--glassmorphism-bg);
            backdrop-filter: blur(20px);
            -webkit-backdrop-filter: blur(20px);
            border: 1px solid var(--glassmorphism-border);
            border-radius: 16px;
            box-shadow: var(--shadow-medium);
            overflow: hidden;
            transition: all 0.3s cubic-bezier(0.4, 0, 0.2, 1);
        }

        .results-container:hover {
            box-shadow: var(--shadow-strong);
        }

        .results-header {
            padding: 20px 24px;
            border-bottom: 1px solid var(--border-color);
            display: flex;
            justify-content: space-between;
            align-items: center;
            flex-wrap: wrap;
            gap: 16px;
        }

        .results-info {
            display: flex;
            align-items: center;
            gap: 16px;
            flex-wrap: wrap;
        }

        .results-count {
            font-size: 16px;
            font-weight: 600;
            color: var(--primary-black);
        }

        .results-meta {
            font-size: 14px;
            color: var(--text-muted);
        }

        .sort-select {
            height: 36px;
            border: 1px solid var(--border-color);
            border-radius: 8px;
            padding: 0 12px;
            font-size: 14px;
            min-width: 140px;
            background: var(--background-color);
        }

        /* Product Grid */
        .product-grid {
            display: grid;
            grid-template-columns: repeat(auto-fill, minmax(280px, 1fr));
            gap: 20px;
            padding: 24px;
        }

        .product-card {
            border: 1px solid var(--glassmorphism-border);
            border-radius: 16px;
            overflow: hidden;
            transition: all 0.4s cubic-bezier(0.4, 0, 0.2, 1);
            background: var(--glassmorphism-bg);
            backdrop-filter: blur(20px);
            -webkit-backdrop-filter: blur(20px);
            cursor: pointer;
            box-shadow: var(--shadow-soft);
            position: relative;
            transform-style: preserve-3d;
        }

        .product-card::before {
            content: '';
            position: absolute;
            top: 0;
            left: 0;
            right: 0;
            bottom: 0;
            background: linear-gradient(45deg, transparent, rgba(255, 255, 255, 0.1), transparent);
            opacity: 0;
            transition: opacity 0.3s ease;
            pointer-events: none;
        }

        .product-card:hover {
            transform: translateY(-8px) rotateX(2deg) rotateY(2deg);
            box-shadow: var(--shadow-floating);
            border-color: var(--primary-blue);
        }

        .product-card:hover::before {
            opacity: 1;
        }

        .product-card:active {
            transform: translateY(-4px) scale(0.98);
        }

        .product-image {
            width: 100%;
            height: 200px;
            background: var(--background-color); /* Changed from grey to white */
            display: flex;
            align-items: center;
            justify-content: center;
            position: relative;
        }

        .product-image img {
            width: 100%;
            height: 100%;
            object-fit: contain;
        }

        .product-image .placeholder-icon {
            font-size: 48px;
            color: var(--text-muted);
        }

        .product-info {
            padding: 16px;
        }

        .product-title {
            font-size: 14px;
            font-weight: 600;
            margin-bottom: 8px;
            line-height: 1.4;
            color: var(--primary-black);
            display: -webkit-box;
            -webkit-line-clamp: 2;
            -webkit-box-orient: vertical;
            overflow: hidden;
        }

        .product-price {
            font-size: 18px;
            font-weight: 700;
            color: var(--primary-blue);
            margin-bottom: 8px;
        }

        .product-price-range {
            font-size: 14px;
            color: var(--text-muted);
            margin-bottom: 8px;
        }

        .product-shops {
            display: flex;
            align-items: center;
            gap: 8px;
            margin-bottom: 8px;
        }

        .shop-count {
            font-size: 12px;
            background: var(--tag-neutral);
            color: white;
            padding: 4px 8px;
            border-radius: 12px;
            font-weight: 500;
        }

        .availability-tag {
            font-size: 12px;
            padding: 4px 8px;
            border-radius: 12px;
            font-weight: 500;
        }

        .availability-available {
            background: var(--tag-positive);
            color: white;
        }

        .availability-limited {
            background: var(--tag-neutral);
            color: white;
        }

        .availability-unavailable {
            background: var(--tag-negative);
            color: white;
        }

        /* Show More Button - Modern Style */
        .show-more-btn {
            background: none;
            border: 2px solid var(--primary-blue);
            color: var(--primary-blue);
            padding: 8px 16px;
            border-radius: 8px;
            font-size: 14px;
            font-weight: 500;
            cursor: pointer;
            transition: all 0.3s ease;
            display: inline-flex;
            align-items: center;
            gap: 6px;
        }

        .show-more-btn:hover {
            background: var(--primary-blue);
            color: white;
        }

        /* Pagination */
        .pagination-container {
            padding: 24px;
            display: flex;
            justify-content: center;
            border-top: 1px solid var(--border-color);
        }

        .pagination .page-link {
            border: 1px solid var(--border-color);
            color: var(--primary-blue);
            padding: 8px 16px;
            margin: 0 2px;
            border-radius: 8px;
        }

        .pagination .page-link:hover {
            background: #f3f4f6;
            border-color: var(--primary-blue);
        }

        .pagination .page-item.active .page-link {
            background: var(--primary-blue);
            border-color: var(--primary-blue);
            color: white;
        }

        /* Loading and No Results */
        .loading-spinner {
            display: none;
            text-align: center;
            padding: 60px;
        }

        .spinner-border {
            width: 3rem;
            height: 3rem;
            color: var(--primary-blue);
            animation: modernSpin 1s linear infinite;
        }

        @keyframes modernSpin {
            0% { transform: rotate(0deg) scale(1); }
            50% { transform: rotate(180deg) scale(1.1); }
            100% { transform: rotate(360deg) scale(1); }
        }

        /* Modern skeleton loading */
        .skeleton {
            background: linear-gradient(90deg, #f0f0f0 25%, #e0e0e0 50%, #f0f0f0 75%);
            background-size: 200% 100%;
            animation: loading 1.5s infinite;
        }

        @keyframes loading {
            0% { background-position: 200% 0; }
            100% { background-position: -200% 0; }
        }

        .no-results {
            text-align: center;
            padding: 60px 24px;
            color: var(--text-muted);
        }

        .no-results i {
            font-size: 48px;
            margin-bottom: 16px;
            display: block;
        }

        /* Mobile Responsiveness */
        @media (max-width: 768px) {
<<<<<<< HEAD
            .search-hero {
                padding: 15px 0;
            }

            .search-hero h1 {
                font-size: 1.5rem;
            }

            .header-content {
                flex-direction: column;
                gap: 15px;
                margin: 0 15px;
            }

            .header-right {
                width: 100%;
                justify-content: space-between;
            }

            .header-search {
                width: calc(100% - 60px);
                max-width: none;
=======
            .header-content {
                flex-direction: column;
                gap: 16px;
                padding: 0 16px;
            }

            .header-search-container {
                margin: 0;
                max-width: none;
                width: 100%;
            }

            .main-content {
                padding: 0 16px;
>>>>>>> e9cd4bcc
            }

            .filter-sidebar {
                position: fixed;
                top: 0;
                left: -100%;
                width: 100%;
                height: 100%;
                z-index: 1050;
                transition: left 0.3s ease;
                overflow-y: auto;
                border-radius: 0;
            }

            .filter-sidebar.show {
                left: 0;
            }

            .product-grid {
                grid-template-columns: repeat(auto-fill, minmax(250px, 1fr));
                gap: 16px;
                padding: 16px;
            }

            .results-header {
                padding: 16px;
                flex-direction: column;
                align-items: flex-start;
            }

            .results-info {
                width: 100%;
                justify-content: space-between;
            }
        }

        /* Mobile Filter Button */
        .mobile-filter-btn {
            display: none;
            position: fixed;
            bottom: 20px;
            right: 20px;
            z-index: 1000;
            width: 56px;
            height: 56px;
            border-radius: 28px;
            background: var(--blue-gradient);
            color: white;
            border: none;
            box-shadow: var(--shadow-floating);
            transition: all 0.3s cubic-bezier(0.4, 0, 0.2, 1);
            animation: pulse 2s infinite;
        }

        .mobile-filter-btn:hover {
            transform: scale(1.1) rotate(10deg);
            box-shadow: 0 8px 25px rgba(37, 99, 235, 0.4);
        }

        @keyframes pulse {
            0% { box-shadow: var(--shadow-floating); }
            50% { box-shadow: 0 0 0 8px rgba(37, 99, 235, 0.2), var(--shadow-floating); }
            100% { box-shadow: var(--shadow-floating); }
        }

        @media (max-width: 768px) {
            .mobile-filter-btn {
                display: flex;
                align-items: center;
                justify-content: center;
            }
        }

        .filter-backdrop {
            display: none;
            position: fixed;
            top: 0;
            left: 0;
            width: 100%;
            height: 100%;
            background: rgba(0, 0, 0, 0.5);
            backdrop-filter: blur(5px);
            z-index: 1040;
            transition: all 0.3s ease;
        }

        /* Modern Scroll to Top Button */
        .scroll-to-top {
            position: fixed;
            bottom: 90px;
            right: 20px;
            width: 50px;
            height: 50px;
            background: var(--blue-gradient);
            border: none;
            border-radius: 25px;
            color: white;
            font-size: 20px;
            cursor: pointer;
            box-shadow: var(--shadow-strong);
            opacity: 0;
            visibility: hidden;
            transform: translateY(20px);
            transition: all 0.3s cubic-bezier(0.4, 0, 0.2, 1);
            z-index: 999;
        }

        .scroll-to-top.visible {
            opacity: 1;
            visibility: visible;
            transform: translateY(0);
        }

        .scroll-to-top:hover {
            transform: translateY(-5px) rotate(360deg);
            box-shadow: 0 12px 30px rgba(37, 99, 235, 0.4);
        }
    </style>
</head>
<body>
<<<<<<< HEAD
    <!-- Header Section -->
    <div class="search-hero">
        <div class="header-content">
            <div class="header-left">
                <h1 id="heroTitle">Market.gr</h1>
            </div>
            <div class="header-right">
                <div class="position-relative">
                    <input type="text" class="header-search" id="mainSearch" 
                           placeholder="Search products..." data-placeholder-el="Αναζήτηση προϊόντων..." data-placeholder-en="Search products..." autocomplete="off">
                    <button class="header-search-btn" id="searchBtn">
                        <i class="fas fa-search"></i>
                    </button>
                    <div class="suggestions-dropdown" id="suggestionsDropdown"></div>
                </div>
                <div class="burger-menu">
                    <button class="burger-btn" id="burgerBtn">
                        <i class="fas fa-bars"></i>
                    </button>
                    <div class="burger-dropdown" id="burgerDropdown">
                        <a href="http://localhost:8000/admin" target="_blank">Admin</a>
                    </div>
                </div>
=======
    <!-- Main Header -->
    <header class="main-header">
        <div class="header-content">
            <a href="/" class="logo">Market.gr</a>
            
            <div class="header-search-container">
                <input type="text" class="header-search" id="mainSearch" 
                       placeholder="Search products..." autocomplete="off">
                <button class="header-search-btn" id="searchBtn">
                    <i class="fas fa-search"></i>
                </button>
                <div class="suggestions-dropdown" id="suggestionsDropdown"></div>
            </div>
            
            <div class="burger-menu">
                <button class="burger-btn" id="burgerBtn">
                    <i class="fas fa-bars"></i>
                </button>
                <div class="burger-dropdown" id="burgerDropdown">
                    <a href="/admin" target="_blank">Admin</a>
                    <a href="/about">About</a>
                </div>
>>>>>>> e9cd4bcc
            </div>
        </div>
    </header>

    <!-- Main Content -->
    <div class="main-content">
        <div class="row mt-4">
            <!-- Left Sidebar Filters -->
            <div class="col-lg-3 col-md-4 mb-4">
                <div class="filter-sidebar" id="filterSidebar">
                    <div class="d-flex justify-content-between align-items-center mb-3 d-md-none">
                        <h5 class="mb-0">Filters</h5>
                        <button class="btn btn-sm btn-outline-secondary" id="closeMobileFilters">
                            <i class="fas fa-times"></i>
                        </button>
                    </div>

                    <!-- Price Range Filter -->
                    <div class="filter-section">
                        <div class="filter-title">
                            <i class="fas fa-euro-sign"></i>
                            <span>Price</span>
                        </div>
                        <div class="price-range-container">
                            <div id="priceRangeSlider"></div>
                            <div class="d-flex gap-2 mt-3">
                                <input type="number" class="form-control form-control-sm" id="minPrice" placeholder="Min">
                                <input type="number" class="form-control form-control-sm" id="maxPrice" placeholder="Max">
                            </div>
                        </div>
                    </div>

                    <!-- Availability Filter -->
                    <div class="filter-section">
                        <div class="filter-title">
                            <i class="fas fa-check-circle"></i>
                            <span>Availability</span>
                        </div>
                        <div class="filter-option">
                            <input type="checkbox" id="inStock" value="true">
                            <label for="inStock">In Stock</label>
                        </div>
                        <div class="filter-option">
                            <input type="checkbox" id="fastShipping" value="true">
                            <label for="fastShipping">Fast Shipping</label>
                        </div>
                    </div>

                    <!-- Brand Filter -->
                    <div class="filter-section">
                        <div class="filter-title">
                            <i class="fas fa-tag"></i>
                            <span>Brand</span>
                        </div>
                        <div id="brandFilters"></div>
                        <button class="show-more-btn mt-2" id="showMoreBrands" style="display: none;">
                            <span>Show more</span>
                            <i class="fas fa-chevron-down"></i>
                        </button>
                    </div>

                    <!-- Category Filter -->
                    <div class="filter-section">
                        <div class="filter-title">
                            <i class="fas fa-layer-group"></i>
                            <span>Category</span>
                        </div>
                        <div id="categoryFilters"></div>
                        <button class="show-more-btn mt-2" id="showMoreCategories" style="display: none;">
                            <span>Show more</span>
                            <i class="fas fa-chevron-down"></i>
                        </button>
                    </div>

                    <!-- Shop Filter -->
                    <div class="filter-section">
                        <div class="filter-title">
                            <i class="fas fa-store"></i>
                            <span>Shop</span>
                        </div>
                        <div id="shopFilters"></div>
                        <button class="show-more-btn mt-2" id="showMoreShops" style="display: none;">
                            <span>Show more</span>
                            <i class="fas fa-chevron-down"></i>
                        </button>
                    </div>
                </div>
            </div>

            <!-- Results Column -->
            <div class="col-lg-9 col-md-8">
                <!-- Product Results -->
                <div class="results-container" id="resultsContainer">
                    <div class="results-header" id="resultsHeader">
                        <div class="results-info">
                            <span class="results-count" id="resultsCount">Loading products...</span>
                            <span class="results-meta" id="resultsMeta"></span>
                        </div>
                        <select class="sort-select" id="sortSelect">
                            <option value="relevance">Relevance</option>
                            <option value="price_asc">Price: Low to High</option>
                            <option value="price_desc">Price: High to Low</option>
                            <option value="availability">Availability</option>
                            <option value="newest">Newest First</option>
                        </select>
                    </div>

                    <div class="loading-spinner" id="loadingSpinner">
                        <div class="spinner-border" role="status">
                            <span class="visually-hidden">Loading...</span>
                        </div>
                        <div class="mt-3">Searching products...</div>
                    </div>

                    <div class="no-results" id="noResults" style="display: none;">
                        <i class="fas fa-search"></i>
                        <h5>No results found</h5>
                        <p>Try different search terms or adjust the filters</p>
                    </div>

                    <div class="product-grid" id="productGrid"></div>

                    <div class="pagination-container" id="paginationContainer"></div>
                </div>
            </div>
        </div>
    </div>

    <!-- Mobile Filter Button -->
    <button class="mobile-filter-btn" id="mobileFilterBtn">
        <i class="fas fa-filter"></i>
    </button>

    <!-- Mobile Filter Backdrop -->
    <div class="filter-backdrop" id="filterBackdrop"></div>

    <!-- Modern Scroll to Top Button -->
    <button class="scroll-to-top" id="scrollToTop">
        <i class="fas fa-arrow-up"></i>
    </button>

    <!-- Scripts -->
    <script src="https://cdn.jsdelivr.net/npm/bootstrap@5.3.0/dist/js/bootstrap.bundle.min.js"></script>
    <script src="https://cdn.jsdelivr.net/npm/nouislider@15.7.0/dist/nouislider.min.js"></script>
    <script src="/static/modern-search.js"></script>
    
    <script>
        // Modern scroll to top functionality
        const scrollToTopBtn = document.getElementById('scrollToTop');
        
        window.addEventListener('scroll', () => {
            if (window.pageYOffset > 300) {
                scrollToTopBtn.classList.add('visible');
            } else {
                scrollToTopBtn.classList.remove('visible');
            }
        });
        
        scrollToTopBtn.addEventListener('click', () => {
            window.scrollTo({
                top: 0,
                behavior: 'smooth'
            });
        });

        // Modern page reveal animation
        document.addEventListener('DOMContentLoaded', function() {
            const cards = document.querySelectorAll('.product-card, .filter-sidebar, .results-container');
            
            const observer = new IntersectionObserver((entries) => {
                entries.forEach(entry => {
                    if (entry.isIntersecting) {
                        entry.target.style.opacity = '1';
                        entry.target.style.transform = 'translateY(0)';
                    }
                });
            }, { threshold: 0.1 });
            
            cards.forEach(card => {
                card.style.opacity = '0';
                card.style.transform = 'translateY(20px)';
                card.style.transition = 'opacity 0.6s ease, transform 0.6s ease';
                observer.observe(card);
            });
        });

        // Modern typing indicator for search
        let typingTimer;
        const searchInput = document.getElementById('mainSearch');
        
        searchInput.addEventListener('input', function() {
            this.style.boxShadow = '0 0 0 3px rgba(37, 99, 235, 0.1)';
            clearTimeout(typingTimer);
            
            typingTimer = setTimeout(() => {
                this.style.boxShadow = '';
            }, 1000);
        });
    </script>
</body>
</html><|MERGE_RESOLUTION|>--- conflicted
+++ resolved
@@ -47,21 +47,6 @@
             overflow-x: hidden;
         }
 
-<<<<<<< HEAD
-        .search-hero {
-            background: white;
-            color: #2563eb;
-            padding: 15px 0;
-            margin-bottom: 20px;
-            box-shadow: 0 2px 4px rgba(0,0,0,0.1);
-        }
-
-        .search-hero h1 {
-            font-weight: 700;
-            font-size: 2rem;
-            margin: 0;
-            color: #2563eb;
-=======
         /* Modern floating particles background */
         body::before {
             content: '';
@@ -100,7 +85,6 @@
 
         .main-header:hover {
             box-shadow: var(--shadow-medium);
->>>>>>> e9cd4bcc
         }
 
         .header-content {
@@ -120,110 +104,10 @@
             margin: 0;
         }
 
-<<<<<<< HEAD
-        .header-content {
-            display: flex;
-            justify-content: space-between;
-            align-items: center;
-            margin: 0 20px;
-        }
-
-        .header-right {
-            display: flex;
-            align-items: center;
-            gap: 15px;
-        }
-
-        .header-search {
-            width: 300px;
-            height: 40px;
-            border: 1px solid #e2e8f0;
-            border-radius: 20px;
-            padding: 0 40px 0 16px;
-            font-size: 14px;
-        }
-
-        .header-search:focus {
-            outline: none;
-            border-color: #2563eb;
-            box-shadow: 0 0 0 3px rgba(37, 99, 235, 0.1);
-        }
-
-        .header-search-btn {
-            position: absolute;
-            right: 5px;
-            top: 5px;
-            width: 30px;
-            height: 30px;
-            border-radius: 15px;
-            border: none;
-            background: #2563eb;
-            color: white;
-            display: flex;
-            align-items: center;
-            justify-content: center;
-        }
-
-        .burger-menu {
-            position: relative;
-        }
-
-        .burger-btn {
-            width: 40px;
-            height: 40px;
-            border: none;
-            background: #2563eb;
-            color: white;
-            border-radius: 8px;
-            display: flex;
-            align-items: center;
-            justify-content: center;
-            cursor: pointer;
-            font-size: 16px;
-        }
-
-        .burger-btn:hover {
-            background: #1d4ed8;
-        }
-
-        .burger-dropdown {
-            position: absolute;
-            top: 100%;
-            right: 0;
-            background: white;
-            border: 1px solid #e2e8f0;
-            border-radius: 8px;
-            box-shadow: 0 4px 12px rgba(0,0,0,0.15);
-            padding: 8px 0;
-            min-width: 120px;
-            z-index: 1000;
-            display: none;
-        }
-
-        .burger-dropdown.show {
-            display: block;
-        }
-
-        .burger-dropdown a {
-            display: block;
-            padding: 8px 16px;
-            color: #374151;
-            text-decoration: none;
-            font-size: 14px;
-        }
-
-        .burger-dropdown a:hover {
-            background: #f3f4f6;
-            color: #2563eb;
-        }
-
-        .search-container {
-=======
         .header-search-container {
             flex: 1;
             max-width: 500px;
             margin: 0 40px;
->>>>>>> e9cd4bcc
             position: relative;
         }
 
@@ -769,30 +653,6 @@
 
         /* Mobile Responsiveness */
         @media (max-width: 768px) {
-<<<<<<< HEAD
-            .search-hero {
-                padding: 15px 0;
-            }
-
-            .search-hero h1 {
-                font-size: 1.5rem;
-            }
-
-            .header-content {
-                flex-direction: column;
-                gap: 15px;
-                margin: 0 15px;
-            }
-
-            .header-right {
-                width: 100%;
-                justify-content: space-between;
-            }
-
-            .header-search {
-                width: calc(100% - 60px);
-                max-width: none;
-=======
             .header-content {
                 flex-direction: column;
                 gap: 16px;
@@ -807,7 +667,6 @@
 
             .main-content {
                 padding: 0 16px;
->>>>>>> e9cd4bcc
             }
 
             .filter-sidebar {
@@ -928,31 +787,6 @@
     </style>
 </head>
 <body>
-<<<<<<< HEAD
-    <!-- Header Section -->
-    <div class="search-hero">
-        <div class="header-content">
-            <div class="header-left">
-                <h1 id="heroTitle">Market.gr</h1>
-            </div>
-            <div class="header-right">
-                <div class="position-relative">
-                    <input type="text" class="header-search" id="mainSearch" 
-                           placeholder="Search products..." data-placeholder-el="Αναζήτηση προϊόντων..." data-placeholder-en="Search products..." autocomplete="off">
-                    <button class="header-search-btn" id="searchBtn">
-                        <i class="fas fa-search"></i>
-                    </button>
-                    <div class="suggestions-dropdown" id="suggestionsDropdown"></div>
-                </div>
-                <div class="burger-menu">
-                    <button class="burger-btn" id="burgerBtn">
-                        <i class="fas fa-bars"></i>
-                    </button>
-                    <div class="burger-dropdown" id="burgerDropdown">
-                        <a href="http://localhost:8000/admin" target="_blank">Admin</a>
-                    </div>
-                </div>
-=======
     <!-- Main Header -->
     <header class="main-header">
         <div class="header-content">
@@ -975,7 +809,6 @@
                     <a href="/admin" target="_blank">Admin</a>
                     <a href="/about">About</a>
                 </div>
->>>>>>> e9cd4bcc
             </div>
         </div>
     </header>
